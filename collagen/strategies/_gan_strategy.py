from collagen.core import Trainer, Callback
from collagen.core.utils import to_tuple
from collagen.data import DataProvider
from collagen.metrics import RunningAverageMeter
from collagen.callbacks import OnDiscriminatorBatchFreezer, OnGeneratorBatchFreezer
from collagen.callbacks import ProgressbarVisualizer, OnSamplingFreezer
from typing import Tuple
import torch
from tqdm import tqdm


class GANStrategy(object):
    """
        Implements a part of the training loop by passing the available batches through the model.

        Parameters
        ----------
        data_provider : DataProvider
            Data provider. Controlled outside and samples mini-batches.
    """

    def __init__(self, data_provider: DataProvider,
                 data_sampling_config: dict,
                 d_trainer: Trainer, g_trainer: Trainer,
                 n_epochs: int or None = 100,
                 callbacks: Tuple[Callback] or Callback = None,
                 device: str or None = "cuda",
                 n_training_batches: int or None=None):
        """Implements a part of the training GAN loop by passing the available batches through the model.

        Parameters
        ----------
        data_provider: DataProvider
            Provides batches of data to D and G models
        data_sampling_config: dict
            Configuration of the itemloader names and the corresponding numbers of samples
        d_trainer: Trainer
            Trainer of Discriminative model
        g_trainer: Trainer
            Trainer of Generative model
        n_epochs: int
            The number of epochs
        callbacks: Callback or Tuple[Callback]
            Callbacks at strategy-level
        device: device
<<<<<<< HEAD
            Device on which forward and backward are performed
=======
            Device on which forwarding and backwarding take place
        n_training_batches: int
            The number of training batches of each epoch. If None, the number of batches will be auto computed
>>>>>>> 99e27999
        """
        self.__stage_names = ("train", "eval")
        self.__model_names = ("G", "D")
        self.__n_epochs = n_epochs
        self.__callbacks = to_tuple(callbacks)
        self.__data_provider = data_provider

        self.__data_sampling_config = data_sampling_config

        self.__num_samples_by_stage = dict()
        self.__data_key_by_stage = dict()
        self.__target_key_by_stage = dict()
        self.__num_batches_by_stage = dict()
        for stage in self.__stage_names:
            self.__num_batches_by_stage[stage] = -1
            self.__data_key_by_stage[stage] = dict()
            self.__num_samples_by_stage[stage] = dict()
            self.__target_key_by_stage[stage] = dict()
            n_samples_dict = dict()
            for model_name in self.__model_names:
                data_keys = []
                target_keys = []
                if model_name in self.__data_sampling_config[stage]["data_provider"]:
                    data_loader_names = self.__data_sampling_config[stage]["data_provider"][model_name]
                else:
                    continue
                for loader_name in data_loader_names:
                    n_samples_dict[loader_name] = data_loader_names[loader_name]["num_samples"]
                    n_batches = len(self.__data_provider.get_loader_by_name(loader_name))
                    data_keys.append(data_loader_names[loader_name]["data_key"])
                    target_keys.append(data_loader_names[loader_name]["target_key"])
                    if self.__num_batches_by_stage[stage] < n_batches:
                        self.__num_batches_by_stage[stage] = n_batches

                self.__data_key_by_stage[stage][model_name] = tuple(data_keys)
                self.__target_key_by_stage[stage][model_name] = tuple(target_keys)

            self.__num_samples_by_stage[stage] = n_samples_dict

        if n_training_batches is not None:
            self.__num_batches_by_stage['train'] = n_training_batches

        self.__use_cuda = torch.cuda.is_available() and device == "cuda"
        self.__device = torch.device("cuda" if self.__use_cuda and torch.cuda.is_available() else "cpu")
        self.__trainers = {"D": d_trainer, "G": g_trainer}

        # Default minibatch level callbacks
        self.__default_g_callbacks_train = (RunningAverageMeter(prefix="train/G", name="loss"),
                                            OnGeneratorBatchFreezer(modules=d_trainer.model))
        self.__default_d_callbacks_train = (RunningAverageMeter(prefix="train/D", name="loss"),
                                            OnDiscriminatorBatchFreezer(modules=g_trainer.model))
        self.__default_g_callbacks_eval = RunningAverageMeter(prefix="eval/G", name="loss")
        self.__default_d_callbacks_eval = RunningAverageMeter(prefix="eval/D", name="loss")

        self.__trainers["G"].add_train_callbacks(self.__default_g_callbacks_train)
        self.__trainers["D"].add_train_callbacks(self.__default_d_callbacks_train)
        self.__trainers["G"].add_eval_callbacks(self.__default_g_callbacks_eval)
        self.__trainers["D"].add_eval_callbacks(self.__default_d_callbacks_eval)

<<<<<<< HEAD
        # Default epoch level callbacks
        self.__default_st_callbacks = (OnSamplingFreezer(modules=to_tuple(d_trainer.model)+to_tuple(g_trainer.model)),
                                       ProgressbarVisualizer(update_freq=1))
        self.__callbacks += self.__default_st_callbacks
=======
    def _on_batch_end_callbacks(self, epoch, stage, n_epochs, batch_i, progress_bar):
        for model_name in self.__model_names:
            for cb in getattr(self.__trainers[model_name], f'get_callbacks_by_stage')(stage):
                cb.on_batch_end(epoch=epoch,
                                n_epochs=n_epochs,
                                batch_i=batch_i,
                                progress_bar=progress_bar,
                                stage=stage,
                                strategy=self)
>>>>>>> 99e27999


    def _call_callbacks_by_name(self, cb_func_name, **kwargs):
        for model_name in self.__model_names:
            for cb in getattr(self.__trainers[model_name], f'get_callbacks_by_stage')(kwargs['stage']):
                getattr(cb, cb_func_name)(strategy=self, **kwargs)

        for cb in self.__callbacks:
            getattr(cb, cb_func_name)(strategy=self, **kwargs)


    def get_callbacks_by_name(self, name, stage):
        if name == "D":
            return self.__trainers[name].get_callbacks_by_stage(stage)
        elif name == "G":
            return self.__trainers[name].get_callbacks_by_stage(stage)
        elif name == "minibatch":
            return self.__trainers["D"].get_callbacks_by_stage(stage) + self.__trainers["G"].get_callbacks_by_stage(stage)
        elif name == "batch":
            return self.__callbacks
        elif name == "all":
            return self.__trainers["D"].get_callbacks_by_stage(stage) \
                   + self.__trainers["G"].get_callbacks_by_stage(stage) \
                   + self.__callbacks

    def run(self):
        for epoch in range(self.__n_epochs):
            for stage in self.__stage_names:
<<<<<<< HEAD
                self._call_callbacks_by_name(cb_func_name='on_epoch_begin', epoch=epoch, stage=stage,
                                               n_epochs=self.__n_epochs)

=======
                self._on_epoch_begin_callbacks(epoch=epoch, stage=stage, n_epochs=self.__n_epochs)
>>>>>>> 99e27999
                progress_bar = tqdm(range(self.__num_batches_by_stage[stage]), total=self.__num_batches_by_stage[stage],
                                    desc=f'Epoch [{epoch}][{stage}]::')
                for batch_i in progress_bar:
                    self._call_callbacks_by_name(cb_func_name='on_sample_begin',
                                                   progress_bar=progress_bar,
                                                   epoch=epoch,
                                                   n_epochs=self.__n_epochs,
                                                   stage=stage,
                                                   batch_i=batch_i)

                    self.__data_provider.sample(**self.__num_samples_by_stage[stage])
                    self._call_callbacks_by_name(cb_func_name='on_sample_end',
                                                   progress_bar=progress_bar,
                                                   epoch=epoch,
                                                   n_epochs=self.__n_epochs,
                                                   stage=stage,
                                                   batch_i=batch_i)

                    self._call_callbacks_by_name(cb_func_name='on_batch_begin',
                                                   progress_bar=progress_bar,
                                                   epoch=epoch,
                                                   n_epochs=self.__n_epochs,
                                                   stage=stage,
                                                   batch_i=batch_i)

                    self._call_callbacks_by_name(cb_func_name='on_gan_d_batch_begin',
                                                   progress_bar=progress_bar,
                                                   epoch=epoch,
                                                   n_epochs=self.__n_epochs,
                                                   stage=stage,
                                                   batch_i=batch_i)

                    if "D" in self.__data_key_by_stage[stage]:
                        getattr(self.__trainers["D"], stage)(data_key=self.__data_key_by_stage[stage]["D"],
                                                             target_key=self.__target_key_by_stage[stage]["D"])
                    self._call_callbacks_by_name(cb_func_name='on_gan_d_batch_end',
                                                   progress_bar=progress_bar,
                                                   epoch=epoch,
                                                   n_epochs=self.__n_epochs,
                                                   stage=stage,
                                                   batch_i=batch_i)
                    self._call_callbacks_by_name(cb_func_name='on_gan_g_batch_begin',
                                                   progress_bar=progress_bar,
                                                   epoch=epoch,
                                                   n_epochs=self.__n_epochs,
                                                   stage=stage,
                                                   batch_i=batch_i)

                    if "G" in self.__data_key_by_stage[stage]:
                        getattr(self.__trainers["G"], stage)(data_key=self.__data_key_by_stage[stage]["G"],
                                                             target_key=self.__target_key_by_stage[stage]["G"])
                    self._call_callbacks_by_name(cb_func_name='on_gan_d_batch_end',
                                                   progress_bar=progress_bar,
                                                   epoch=epoch,
                                                   n_epochs=self.__n_epochs,
                                                   stage=stage,
                                                   batch_i=batch_i)

                    self._call_callbacks_by_name(cb_func_name='on_batch_end',
                                                   progress_bar=progress_bar,
                                                   epoch=epoch,
                                                   n_epochs=self.__n_epochs,
                                                   stage=stage,
                                                   batch_i=batch_i)


                self._call_callbacks_by_name(cb_func_name='on_epoch_end', epoch=epoch, n_epochs=self.__n_epochs,
                                               stage=stage)<|MERGE_RESOLUTION|>--- conflicted
+++ resolved
@@ -43,13 +43,9 @@
         callbacks: Callback or Tuple[Callback]
             Callbacks at strategy-level
         device: device
-<<<<<<< HEAD
-            Device on which forward and backward are performed
-=======
             Device on which forwarding and backwarding take place
         n_training_batches: int
             The number of training batches of each epoch. If None, the number of batches will be auto computed
->>>>>>> 99e27999
         """
         self.__stage_names = ("train", "eval")
         self.__model_names = ("G", "D")
@@ -109,22 +105,10 @@
         self.__trainers["G"].add_eval_callbacks(self.__default_g_callbacks_eval)
         self.__trainers["D"].add_eval_callbacks(self.__default_d_callbacks_eval)
 
-<<<<<<< HEAD
         # Default epoch level callbacks
         self.__default_st_callbacks = (OnSamplingFreezer(modules=to_tuple(d_trainer.model)+to_tuple(g_trainer.model)),
                                        ProgressbarVisualizer(update_freq=1))
         self.__callbacks += self.__default_st_callbacks
-=======
-    def _on_batch_end_callbacks(self, epoch, stage, n_epochs, batch_i, progress_bar):
-        for model_name in self.__model_names:
-            for cb in getattr(self.__trainers[model_name], f'get_callbacks_by_stage')(stage):
-                cb.on_batch_end(epoch=epoch,
-                                n_epochs=n_epochs,
-                                batch_i=batch_i,
-                                progress_bar=progress_bar,
-                                stage=stage,
-                                strategy=self)
->>>>>>> 99e27999
 
 
     def _call_callbacks_by_name(self, cb_func_name, **kwargs):
@@ -153,13 +137,9 @@
     def run(self):
         for epoch in range(self.__n_epochs):
             for stage in self.__stage_names:
-<<<<<<< HEAD
                 self._call_callbacks_by_name(cb_func_name='on_epoch_begin', epoch=epoch, stage=stage,
                                                n_epochs=self.__n_epochs)
 
-=======
-                self._on_epoch_begin_callbacks(epoch=epoch, stage=stage, n_epochs=self.__n_epochs)
->>>>>>> 99e27999
                 progress_bar = tqdm(range(self.__num_batches_by_stage[stage]), total=self.__num_batches_by_stage[stage],
                                     desc=f'Epoch [{epoch}][{stage}]::')
                 for batch_i in progress_bar:
