from typing import Tuple

import torch
import torch.nn as nn
try:
    from torch.optim import Optimizer
except ImportError:
    from torch.optim.optimizer import Optimizer

from tqdm import tqdm

from collagen.core import Callback
from collagen.core import Trainer, Session, Module
from collagen.core.utils import wrap_tuple

from collagen.data import DataProvider

from collagen.callbacks.meters import RunningAverageMeter
from collagen.callbacks.logging.loggers import ProgressbarLogger


class Strategy(object):
    """
        Implements a part of the training loop by passing the available batches through the model.

        Parameters
        ----------
        data_provider : DataProvider
            Data provider. Controlled outside and samples mini-batches.
        train_loader_names : str or Tuple[str] or None
            Name of the training loader, which is a part of DataProvider.
        val_loader_names : str or Tuple[str] or None
            Name of the val loader, which is a part of DataProvider.
        train_callbacks : Tuple[Callback] or Callback or None
            Includes both metrics and callbacks. The callbacks can be schedulers,
            which allow to adjust the session parameters during training (can be useful for implementing super-convergence
            and stochastic weight averaging). On the other had the callbacks can also be meters batch-wise, which track
            losses / metrics during training.
        val_callbacks : Tuple[Callback] or Callback
            Includes both metrics and callbacks. Validation callbacks can be checkpointers, loggers,
            learning rate schedulers (E.g. reduce on plateau-like things). On the other hand,
             the callbacks can also be meters batch-wise, which compute metrics.
        n_training_batches: int
            The number of training batches of each epoch. If None, the number of batches will be auto computed
        """

    def __init__(self, data_provider: DataProvider,
                 train_loader_names: Tuple[str] or str,
                 val_loader_names: Tuple[str] or str,
                 data_sampling_config: dict,
                 loss: nn.Module,
                 model: Module,
                 optimizer: Optimizer,
                 n_epochs: int or None = 100,
                 train_num_samples: Tuple[int] or int or None = None,
                 val_num_samples: Tuple[int] or int or None = None,
                 train_callbacks: Tuple[Callback] or Callback = None,
                 val_callbacks: Tuple[Callback] or Callback = None,
                 accumulate_grad: bool or None = False,
                 minibatch_accumulate_grad: bool or None = True,
                 n_training_batches: int or None = None,
                 device: torch.device = torch.device('cpu')):
        self.__data_provider: DataProvider = data_provider
        self.__loss: nn.Module = loss
        self.__optimizer: Optimizer = optimizer
        self.__model: Module = model

        self.minibatch_accumulate_grad = minibatch_accumulate_grad
        self.accumulate_grad = accumulate_grad

        self.__train_num_samples: Tuple[int] or int = train_num_samples
        self.__val_num_samples: Tuple[int] or int = val_num_samples

        self.__n_epochs: int = n_epochs

        self.__data_sampling_config = data_sampling_config
        self.__train_callbacks: Tuple[Callback] = wrap_tuple(train_callbacks)
        self.__val_callbacks: Tuple[Callback] = wrap_tuple(val_callbacks)
        self.__train_loader_names: Tuple[str] = wrap_tuple(train_loader_names)
        self.__val_loader_names: Tuple[str] = wrap_tuple(val_loader_names)
        self.__val_callbacks: Tuple[Callback] = wrap_tuple(val_callbacks)
        self.__train_callbacks: Tuple[Callback] = wrap_tuple(train_callbacks)

        if train_num_samples is None:
            self.__train_num_samples: Tuple[int] = tuple([1] * len(self.__train_loader_names))
        else:
            self.__train_num_samples: Tuple[int] = wrap_tuple(train_num_samples)

        if val_num_samples is None:
            self.__val_num_samples: Tuple[int] = tuple([1] * len(self.__val_loader_names))
        else:
            self.__val_num_samples: Tuple[int] = wrap_tuple(val_num_samples)

        if len(self.__train_loader_names) != len(self.__train_num_samples) or \
                len(self.__val_loader_names) != len(self.__val_num_samples):
            raise ValueError("The number of loaders and the number of sample quantities must be matched. "
                             "Train ({} vs {}), validation ({} vs {})".format(len(self.__train_loader_names),
                                                                              len(self.__train_num_samples),
                                                                              len(self.__val_loader_names),
                                                                              len(self.__val_num_samples)))

        self.__stage_names = ("train", "eval")
        self.__num_samples_by_stage = dict()
        self.__data_key_by_stage = dict()
        self.__target_key_by_stage = dict()
        self.__num_batches_by_stage = dict()
        for stage in self.__stage_names:
            self.__num_batches_by_stage[stage] = -1
            self.__data_key_by_stage[stage] = dict()
            self.__num_samples_by_stage[stage] = dict()
            self.__target_key_by_stage[stage] = dict()
            n_samples_dict = dict()

            data_keys = []
            target_keys = []
            data_loader_names = self.__data_sampling_config[stage]["data_provider"]
            for loader_name in data_loader_names:
                n_samples_dict[loader_name] = data_loader_names[loader_name]["num_samples"]
                n_batches = len(self.__data_provider.get_loader_by_name(loader_name))
                data_keys.append(data_loader_names[loader_name]["data_key"])
                target_keys.append(data_loader_names[loader_name]["target_key"])
                if self.__num_batches_by_stage[stage] < n_batches:
                    self.__num_batches_by_stage[stage] = n_batches

            self.__data_key_by_stage[stage] = tuple(data_keys)
            self.__target_key_by_stage[stage] = tuple(target_keys)

            self.__num_samples_by_stage[stage] = n_samples_dict

        if n_training_batches is not None:
            self.__num_batches_by_stage['train'] = n_training_batches

        self.__use_cuda = torch.cuda.is_available() and "cuda" in device.type
        self.__device = device

        self.__model.to(self.__device)
        self.__loss.to(self.__device)

        self.__default_callbacks_train = (RunningAverageMeter(prefix='train', name='loss'),
                                          ProgressbarLogger(update_freq=1, name='pbar/train'))
        self.__default_callbacks_eval = (RunningAverageMeter(prefix='eval', name='loss'),
                                         ProgressbarLogger(update_freq=1, name='pbar/eval'),)

        self.__train_callbacks = self._auto_add_default_callbacks(self.__default_callbacks_train,
                                                                  self.__train_callbacks)
        self.__val_callbacks = self._auto_add_default_callbacks(self.__default_callbacks_eval, self.__val_callbacks)

        self.__trainer = Trainer(data_provider=self.__data_provider,
                                 train_loader_names=self.__train_loader_names,
                                 val_loader_names=self.__val_loader_names,
                                 module=self.__model,
                                 optimizer=self.__optimizer,
                                 loss=self.__loss,
                                 train_callbacks=self.__train_callbacks,
                                 val_callbacks=self.__val_callbacks)

    @staticmethod
    def _auto_add_default_callbacks(d_cbs, cbs):
        added_train_cbs = []
        for d_cb in d_cbs:
            exist = False
            for cb in cbs:
                if cb.ctype == d_cb.ctype and cb.name == d_cb.name:
                    exist = True
                    break
            if not exist:
                added_train_cbs.append(d_cb)
        return cbs + tuple(added_train_cbs)

    def get_callbacks_by_name(self, name, stage):
        if name == "minibatch" or name == "all":
            return self.get_callbacks_by_stage(stage)
        else:
            raise ValueError("Only support `minibatch` or `all`, but got {}".format(name))

    def get_callbacks_by_stage(self, stage):
        if stage == "train":
            return self.__train_callbacks
        elif stage == "eval":
            return self.__val_callbacks
        else:
            raise ValueError("Only support `train` and `eval` stage, but got {}".format(stage))

    def _call_callbacks_by_name(self, cb_func_name, **kwargs):
        for cb in self.get_callbacks_by_stage(kwargs['stage']):
            getattr(cb, cb_func_name)(strategy=self, **kwargs)

    def run(self, pbar_prefix=""):
        for epoch in range(self.__n_epochs):
            for stage in ['train', 'eval']:

                self._call_callbacks_by_name('on_epoch_begin', epoch=epoch, stage=stage,
                                             n_epochs=self.__num_batches_by_stage[stage], trainer=self.__trainer)
                progress_bar = tqdm(range(self.__num_batches_by_stage[stage]),
                                    total=self.__num_batches_by_stage[stage],
                                    desc=f'{pbar_prefix}Epoch [{epoch}] | {stage}::')
                for batch_i in progress_bar:
                    self._call_callbacks_by_name('on_sample_begin', epoch=epoch, stage=stage, batch_i=batch_i,
                                                 progress_bar=progress_bar, trainer=self.__trainer)
                    self.__data_provider.sample(**self.__num_samples_by_stage[stage])
                    self._call_callbacks_by_name('on_sample_end', epoch=epoch, stage=stage, batch_i=batch_i,
                                                 progress_bar=progress_bar, trainer=self.__trainer)
                    self._call_callbacks_by_name('on_batch_begin',
                                                 progress_bar=progress_bar,
                                                 epoch=epoch,
                                                 n_epochs=self.__n_epochs,
                                                 stage=stage,
                                                 batch_i=batch_i,
                                                 trainer=self.__trainer)

                    getattr(self.__trainer, stage)(data_key=self.__data_key_by_stage[stage],
<<<<<<< HEAD
                                                   target_key=self.__target_key_by_stage[stage])
=======
                                                   target_key=self.__target_key_by_stage[stage],
                                                   minibatch_accumulate_grad=self.minibatch_accumulate_grad,
                                                   accumulate_grad=self.accumulate_grad)
>>>>>>> 96034313

                    self._call_callbacks_by_name('on_batch_end',
                                                 progress_bar=progress_bar,
                                                 epoch=epoch,
                                                 n_epochs=self.__n_epochs,
                                                 stage=stage,
                                                 batch_i=batch_i,
                                                 trainer=self.__trainer)
                self._call_callbacks_by_name('on_epoch_end', epoch=epoch, stage=stage,
                                             n_epochs=self.__num_batches_by_stage[stage], trainer=self.__trainer)
<|MERGE_RESOLUTION|>--- conflicted
+++ resolved
@@ -209,13 +209,9 @@
                                                  trainer=self.__trainer)
 
                     getattr(self.__trainer, stage)(data_key=self.__data_key_by_stage[stage],
-<<<<<<< HEAD
-                                                   target_key=self.__target_key_by_stage[stage])
-=======
                                                    target_key=self.__target_key_by_stage[stage],
                                                    minibatch_accumulate_grad=self.minibatch_accumulate_grad,
                                                    accumulate_grad=self.accumulate_grad)
->>>>>>> 96034313
 
                     self._call_callbacks_by_name('on_batch_end',
                                                  progress_bar=progress_bar,
