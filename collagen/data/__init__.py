--- conflicted
+++ resolved
@@ -1,6 +1,3 @@
-<<<<<<< HEAD
 from ._dataprovider import DataProvider
-=======
 from ._itemloader import ItemLoader
 from ._dataset import DataFrameDataset
->>>>>>> ea13ccae
