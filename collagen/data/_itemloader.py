import numpy as np
import pandas as pd
import torch
try:  # Handling API difference between pytorch 1.1 and 1.2
    from torch.utils.data.dataloader import default_collate
except ImportError:
    from torch.utils.data._utils.collate import default_collate


from ._dataset import DataFrameDataset


class ItemLoader(object):
    """Combines DataFrameDataset and DataLoader, and provides single- or multi-process iterators over the dataset.
        
    Parameters
    ----------
    meta_data : pandas.DataFrame or None
        Meta data of data and labels.
    parse_item_cb : callable or None
        Parses each row of :attr:meta_data`.
    batch_size : int, optional
        How many data per batch to load. (the default is 1)
    root : str
        Path to root directory of input data. Default is None (empty)
    num_workers : int, optional
        How many subprocesses to use for data loading. If equals to 0, 
        the data will be loaded in the main process. (the default is 0)
    shuffle : bool, optional
        Set to ``True`` to have the data reshuffled at every epoch. (the default is False)
    pin_memory : bool, optional
        If ``True``, the data loader will copy tensors into CUDA pinned memory
        before returning them. (the default is False)
    collate_fn : callable, optional
        Merges a list of samples to form a mini-batch. (the default is None)
    transform : callable, optional
        Transforms row of :attr:`meta_data`. (the default is None)
    sampler : Sampler, optional
        Defines the strategy to draw samples from the dataset. If specified,
        ``shuffle`` must be False. (the default is None)
    batch_sampler : callable, optional
        Like sampler, but returns a batch of indices at a time.
        Mutually exclusive with :attr:`batch_size`, :attr:`shuffle`,
        :attr:`sampler`, and :attr:`drop_last`. (the default is None)
    drop_last : bool, optional
        Set to ``True`` to drop the last incomplete batch,
        if the dataset size is not divisible by the batch size. If ``False`` and
        the size of dataset is not divisible by the batch size, then the last batch
        will be smaller. (the default is False)
    timeout : int, optional
        If positive, the timeout value for collecting a batch from workers.
        If ``0``, ignores ``timeout`` notion. Must be non-negative. (the default is 0)
    """

    def __init__(self, meta_data: pd.DataFrame or None = None, parse_item_cb: callable or None = None,
                 root: str or None = None, batch_size: int = 1,
                 num_workers: int = 0, shuffle: bool = False, pin_memory: bool = False,
                 collate_fn: callable = default_collate, transform: callable or None = None,
                 sampler: torch.utils.data.sampler.Sampler or None = None,
                 batch_sampler=None, drop_last: bool = False, timeout: int = 0, name: str = "loader"):
        if root is None:
            root = ''

        self.__name = name

        if meta_data is None:
            self.__dataset = None
        else:
            self.__dataset = DataFrameDataset(root, meta_data=meta_data,
                                              parse_item_cb=parse_item_cb, transform=transform)
        if self.__dataset is None:
            self.__data_loader = None
        else:
            self.__data_loader = torch.utils.data.DataLoader(dataset=self.__dataset,
                                                             batch_size=batch_size,
                                                             shuffle=shuffle,
                                                             sampler=sampler,
                                                             batch_sampler=batch_sampler,
                                                             num_workers=num_workers,
                                                             collate_fn=collate_fn,
                                                             pin_memory=pin_memory,
                                                             drop_last=drop_last,
                                                             timeout=timeout,
                                                             worker_init_fn=lambda wid: np.random.seed(np.uint32(
                                                                 torch.initial_seed() + wid)))

        self.__transform = transform
        self.drop_last: bool = drop_last
        self.batch_size: int = batch_size
        self.__iter_loader = None
        self.parse_item = parse_item_cb

    @property
    def transform(self):
        return self.__transform

    def __len__(self):
        """ Get length of the dataloader.
        """
        return len(self.__data_loader)

    def sample(self, k=1):
        """Sample one or more mini-batches.

        Parameters
        ----------
        k : int, optional
            The number of batches to sample. (the default is 1)
        
        Returns
        -------
        samples : list
            List of sampled batches.
        """
        samples = []
        for i in range(k):
            try:
                if self.__iter_loader is None:
                    self.__iter_loader = iter(self.__data_loader)
                batch = next(self.__iter_loader)
            except StopIteration:
                del self.__iter_loader
                self.__iter_loader = iter(self.__data_loader)
                batch = next(self.__iter_loader)

            batch['name'] = self.__name
            samples.append(batch)

        return samples
<<<<<<< HEAD
=======


class MixUpSampler(ItemLoader):
    def __init__(self, name: str, alpha: callable or float, model: nn.Module or None = None,
                 data_rearrange: callable or None = None, target_rearrage: callable or None = None,
                 data_key: str = "data", target_key: str = 'target', min_lambda: float = 0.7,
                 parse_item_cb: callable or None = None, meta_data: pd.DataFrame or None = None,
                 root: str or None = None, batch_size: int = 1, num_workers: int = 0, shuffle: bool = False,
                 pin_memory: bool = False, collate_fn: callable = default_collate, transform: callable or None = None,
                 sampler: torch.utils.data.sampler.Sampler or None = None, batch_sampler=None, compute_logits_mixup:bool = True,
                 drop_last: bool = False, timeout: int = 0, detach: bool = False):
        super().__init__(meta_data=meta_data, parse_item_cb=parse_item_cb, root=root, batch_size=batch_size,
                         num_workers=num_workers, shuffle=shuffle, pin_memory=pin_memory, collate_fn=collate_fn,
                         transform=transform, sampler=sampler, batch_sampler=batch_sampler, drop_last=drop_last, timeout=timeout)

        self.__model = model
        self.__name = name
        self.__data_key = data_key
        self.__target_key = target_key
        self.__alpha = alpha
        self.__data_rearrange = self._default_change_data_ordering if data_rearrange is None else data_rearrange
        self.__min_l = min_lambda
        self.__compute_logits_mixup = compute_logits_mixup

    @property
    def alpha(self):
        return self.__alpha

    @staticmethod
    def _default_change_data_ordering(x, y):
        return torch.flip(x, dims=[0]), torch.flip(y, dims=[0])

    def __len__(self):
        return super().__len__()

    def sample(self, k=1):
        sampled_rows = super().sample(k)
        device = next(self.__model.parameters()).device
        samples = []
        for i in range(k):
            imgs1 = sampled_rows[i][self.__data_key]
            target1 = sampled_rows[i][self.__target_key]

            imgs2, target2 = self.__data_rearrange(imgs1, target1)

            if callable(self.alpha):
                l = self.alpha()
            elif isinstance(self.alpha, float):
                l = self.alpha
            else:
                raise ValueError('Not support alpha of {}'.format(type(self.alpha)))

            if not isinstance(l, float) or l < 0 or l > 1:
                raise ValueError('Alpha {} is not float or out of range [0,1]'.format(l))
            elif l < 0.5:
                l = 1 - l

            l = max(l, self.__min_l)

            mixup_imgs = l * imgs1 + (1 - l) * imgs2

            logits1 = self.__model(imgs1.to(device))
            logits2 = self.__model(imgs2.to(device))

            if self.__compute_logits_mixup:
                logits_mixup = l * logits1 + (1 - l) * logits2
            else:
                logits_mixup = None

            samples.append({'name': self.__name, 'mixup_data': mixup_imgs, 'target': target1, 'target_bg': target2,
                            'alpha': l, 'logits_mixup': logits_mixup})
        return samples


class MixUpSampler2(ItemLoader):
    def __init__(self, name: str, alpha: callable or float, model: nn.Module or None, 
                 data_rearrange: callable or None = None, target_rearrage: callable or None = None,
                 data_key: str = "data", target_key: str = 'target', augmentation: callable or None = None,
                 parse_item_cb: callable or None = None, meta_data: pd.DataFrame or None = None, min_lambda: float = 0.7,
                 root: str or None = None, batch_size: int = 1, num_workers: int = 0, shuffle: bool = False,
                 pin_memory: bool = False, collate_fn: callable = default_collate, transform: callable or None = None,
                 sampler: torch.utils.data.sampler.Sampler or None = None, batch_sampler=None,
                 drop_last: bool = False, timeout: int = 0, detach: bool = False):
        super().__init__(meta_data=meta_data, parse_item_cb=parse_item_cb, root=root, batch_size=batch_size,
                         num_workers=num_workers, shuffle=shuffle, pin_memory=pin_memory, collate_fn=collate_fn,
                         transform=transform, sampler=sampler, batch_sampler=batch_sampler, drop_last=drop_last, timeout=timeout)

        self.__model = model
        self.__name = name
        # self.__n_classes = n_classes
        self.__data_key = data_key
        self.__target_key = target_key
        self.__alpha = alpha
        self.__data_rearrange = self._default_change_data_ordering if data_rearrange is None else data_rearrange

        self.__augmentation = augmentation
        self.__min_l = min_lambda

    @property
    def alpha(self):
        return self.__alpha

    @staticmethod
    def _default_change_data_ordering(x, y):
        return torch.flip(x, dims=[0]), torch.flip(y, dims=[0])

    def __len__(self):
        return super().__len__()

    def sample(self, k=1):
        sampled_rows = super().sample(k)
        device = next(self.__model.parameters()).device
        samples = []
        for i in range(k):
            imgs1 = sampled_rows[i][self.__data_key]
            target1 = sampled_rows[i][self.__target_key]

            imgs2, target2 = self.__data_rearrange(imgs1, target1)

            if callable(self.alpha):
                l = self.alpha()
            elif isinstance(self.alpha, float):
                l = self.alpha
            else:
                raise ValueError('Not support alpha of {}'.format(type(self.alpha)))

            if not isinstance(l, float) or l < 0 or l > 1:
                raise ValueError('Alpha {} is not float or out of range [0,1]'.format(l))
            elif l < 0.5:
                l = 1 - l

            l = max(l, self.__min_l)

            mixup_imgs = l * imgs1 + (1 - l) * imgs2

            logits1 = self.__model(imgs1.to(device))
            logits2 = self.__model(imgs2.to(device))
            # mixup_logits = self.__model(mixup_imgs.to(device))

            imgs1_cpu = to_cpu(imgs1.permute(0, 2, 3, 1), use_numpy=True)
            imgs1_aug = self.__augmentation(imgs1_cpu)
            logits1_aug = self.__model(imgs1_aug.to(device))

            logits_mixup = l*logits1 + (1 - l)*logits2
            samples.append({'name': self.__name, 'mixup_data': mixup_imgs,
                            'target': target1, 'target_bg': target2,
                            'logits': logits1, 'logits_aug': logits1_aug, 'logits2': logits2,
                            'logits_mixup': logits_mixup, 'alpha': l})
        return samples


class AugmentedGroupSampler(ItemLoader):
    def __init__(self, model: nn.Module, name: str, augmentation, n_augmentations=1, output_type='logits', data_key: str = "data", target_key: str = 'target',
                 parse_item_cb: callable or None = None, meta_data: pd.DataFrame or None = None,
                 root: str or None = None, batch_size: int = 1, num_workers: int = 0, shuffle: bool = False,
                 pin_memory: bool = False, collate_fn: callable = default_collate, transform: callable or None = None,
                 sampler: torch.utils.data.sampler.Sampler or None = None, batch_sampler=None,
                 drop_last: bool = False, timeout: int = 0, detach: bool = False):
        super().__init__(meta_data=meta_data, parse_item_cb=parse_item_cb, root=root, batch_size=batch_size,
                         num_workers=num_workers, shuffle=shuffle, pin_memory=pin_memory, collate_fn=collate_fn,
                         transform=transform, sampler=sampler, batch_sampler=batch_sampler, drop_last=drop_last, timeout=timeout)
        self.__name = name
        self.__model: nn.Module = model
        self.__n_augmentations = n_augmentations
        self.__augmentation = augmentation
        self.__data_key = data_key
        self.__target_key = target_key
        self.__output_type = output_type
        self.__detach = detach

    def __len__(self):
        return super().__len__()

    def sample(self, k=1):
        samples = []
        sampled_rows = super().sample(k)
        for i in range(k):
            imgs = sampled_rows[i][self.__data_key]
            target = sampled_rows[i][self.__target_key]
            batch_size = imgs.shape[0]
            list_logits = []

            list_imgs = []
            for b in range(imgs.shape[0]):
                for j in range(self.__n_augmentations):
                    img = imgs[b, :, :, :]
                    if img.shape[0] == 1:
                        img = img[0, :, :]
                    else:
                        img = img.permute(1, 2, 0)

                    img_cpu = to_cpu(img)
                    aug_img = self.__augmentation(img_cpu)
                    list_imgs.append(aug_img)

            batch_imgs = torch.stack(list_imgs, dim=0)
            batch_imgs = batch_imgs.to(next(self.__model.parameters()).device)
            if self.__output_type == 'logits':
                out = self.__model(batch_imgs)
                # logits = to_cpu(out, use_numpy=False, required_grad=True)
                logits = out
            elif self.__output_type == 'features':
                out = self.__model.get_features(batch_imgs)
                # logits = to_cpu(out, use_numpy=False, required_grad=True)
                logits = out

            if self.__n_augmentations > 1:
                logits = logits.view(self.__n_augmentations, batch_size, -1)
            elif self.__n_augmentations == 1:
                pass
            else:
                raise ValueError('Empty list!')

            if self.__detach:
                logits = logits.detach()

            samples.append({'name': self.__name, 'logits': logits , 'data': imgs, 'target': target})
        return samples


class AugmentedGroupSampler2(ItemLoader):
    def __init__(self, model: nn.Module, te_model: nn.Module, name: str, augmentation, n_augmentations=1, output_type='logits', data_key: str = "data", target_key: str = 'target',
                 parse_item_cb: callable or None = None, meta_data: pd.DataFrame or None = None,
                 root: str or None = None, batch_size: int = 1, num_workers: int = 0, shuffle: bool = False,
                 pin_memory: bool = False, collate_fn: callable = default_collate, transform: callable or None = None,
                 sampler: torch.utils.data.sampler.Sampler or None = None, batch_sampler=None,
                 drop_last: bool = False, timeout: int = 0, detach: bool = False):
        super().__init__(meta_data=meta_data, parse_item_cb=parse_item_cb, root=root, batch_size=batch_size,
                         num_workers=num_workers, shuffle=shuffle, pin_memory=pin_memory, collate_fn=collate_fn,
                         transform=transform, sampler=sampler, batch_sampler=batch_sampler, drop_last=drop_last, timeout=timeout)
        self.__name = name
        self.__model: nn.Module = model
        self.__te_model: nn.Module = te_model
        self.__n_augmentations = n_augmentations
        self.__augmentation = augmentation
        self.__data_key = data_key
        self.__target_key = target_key
        self.__output_type = output_type
        self.__detach = detach

    def __len__(self):
        return super().__len__()

    def sample(self, k=1):
        samples = []
        sampled_rows = super().sample(k)
        for i in range(k):
            imgs = sampled_rows[i][self.__data_key]
            target = sampled_rows[i][self.__target_key]
            batch_size = imgs.shape[0]
            list_logits = []

            list_imgs = []
            for b in range(imgs.shape[0]):
                for j in range(self.__n_augmentations):
                    img = imgs[b, :, :, :]
                    if img.shape[0] == 1:
                        img = img[0, :, :]
                    else:
                        img = img.permute(1, 2, 0)

                    img_cpu = to_cpu(img)
                    aug_img = self.__augmentation(img_cpu)
                    list_imgs.append(aug_img)

            batch_imgs = torch.stack(list_imgs, dim=0)
            batch_imgs = batch_imgs.to(next(self.__model.parameters()).device)

            te_f = self.__te_model.get_features(batch_imgs)

            st_f = self.__model.get_features(batch_imgs.requires_grad_(True))
            # logits = self.__model(batch_imgs)
            # f = self.__model.get_features(batch_imgs)
            # logits = self.__model.forward_features(f)

            if self.__n_augmentations > 1:
                # logits = logits.view(self.__n_augmentations, batch_size, -1)
                te_f = te_f.view(self.__n_augmentations, batch_size, -1)
                st_f = st_f.view(self.__n_augmentations, batch_size, -1)
            elif self.__n_augmentations == 1:
                pass
            else:
                raise ValueError('Empty list!')

            te_f = te_f.detach()

            samples.append({'name': self.__name, 'st_features': st_f, 'te_features': te_f, 'data': imgs, 'target': target})
        return samples


class FeatureMatchingSampler(ItemLoader):
    def __init__(self, model: nn.Module, latent_size: int, data_key: str = "data", meta_data: pd.DataFrame or None = None,
                 parse_item_cb: callable or None = None, name='fm',
                 root: str or None = None, batch_size: int = 1, num_workers: int = 0, shuffle: bool = False,
                 pin_memory: bool = False, collate_fn: callable = default_collate, transform: callable or None = None,
                 sampler: torch.utils.data.sampler.Sampler or None = None, batch_sampler=None,
                 drop_last: bool = False, timeout: int = 0):
        super().__init__(meta_data=meta_data, parse_item_cb=parse_item_cb, root=root, batch_size=batch_size,
                         num_workers=num_workers, shuffle=shuffle, pin_memory=pin_memory, collate_fn=collate_fn,
                         transform=transform, sampler=sampler, batch_sampler=batch_sampler, drop_last=drop_last, timeout=timeout)
        self.__model: nn.Module = model
        self.__latent_size: int = latent_size
        self.__data_key = data_key
        self.__name = name

    def sample(self, k=1):
        samples = []
        real_imgs_list = super().sample(k)
        for i in range(k):
            real_imgs = real_imgs_list[i][self.__data_key]
            features = self.__model.get_features(real_imgs)
            noise = torch.randn(self.batch_size, self.__latent_size)
            noise_on_device = noise.to(next(self.__model.parameters()).device)
            samples.append({'name': self.__name, 'real_features': features.detach(), 'real_data': real_imgs, 'latent': noise_on_device})
        return samples


class GANFakeSampler(ItemLoader):
    def __init__(self, g_network, batch_size, latent_size, name='ganfake'):
        super().__init__(meta_data=None, parse_item_cb=None, name=name)
        self.__latent_size = latent_size
        self.batch_size = batch_size
        self.__g_network = g_network
        self.__name = name

    def sample(self, k=1):
        samples = []
        for _ in range(k):
            noise = torch.randn(self.batch_size, self.__latent_size)
            noise_on_device = noise.to(next(self.__g_network.parameters()).device)
            fake: torch.Tensor = self.__g_network(noise_on_device)
            samples.append({'name': self.__name, 'data': fake.detach(), 'target': torch.zeros(self.batch_size).to(fake.device), 'latent': noise})

        return samples

    def __len__(self):
        return 1


class SSGANFakeSampler(ItemLoader):
    def __init__(self, g_network, batch_size, latent_size, n_classes, name='ssgan_fake', use_aux_target=False, same_class_batch=False):
        super().__init__(meta_data=None, parse_item_cb=None, name=name)
        self.__latent_size = latent_size
        self.batch_size = batch_size
        self.__g_network = g_network
        self.__n_classes = n_classes
        self.__use_aux_target = use_aux_target
        self.__sample_class_batch = same_class_batch
        self.__name = name

    def sample(self, k=1):
        samples = []
        for i in range(k):
            in_channels = self.__latent_size + self.__n_classes if self.__use_aux_target else self.__latent_size
            noise = torch.randn(self.batch_size, in_channels)
            noise_on_device = noise.to(next(self.__g_network.parameters()).device)

            fake: torch.Tensor = self.__g_network(noise_on_device)

            target = torch.zeros([self.batch_size, self.__n_classes + 1]).to(fake.device)

            if self.__use_aux_target:
                if self.__sample_class_batch:
                    target_cls = torch.ones([self.batch_size, 1], dtype=torch.int64)*(i%self.__n_classes)
                else:
                    target_cls = torch.randint(self.__n_classes, size=(self.batch_size, 1))
                target_val = torch.zeros([self.batch_size, 1], dtype=torch.int64)
                target_aux = torch.cat((target_cls, target_val), dim=1)

            samples.append({'name': self.__name,
                            'data': fake.detach(),
                            'target': target,
                            'onehot': target[:, :-1],
                            'latent': noise,
                            'valid': target[:, -1],
                            'aux_target': target_aux if self.__use_aux_target else None})

        return samples

    def __len__(self):
        return 1


class GaussianNoiseSampler(ItemLoader):
    def __init__(self, batch_size, latent_size, device, n_classes, name='gaussian_noise'):
        super().__init__(meta_data=None, parse_item_cb=None, name=name)
        self.latent_size = latent_size
        self.device = device
        self.batch_size = batch_size
        self.__n_classes = n_classes
        self.__name = name

    def sample(self, k=1):
        samples = []
        for _ in range(k):
            noise = torch.randn(self.batch_size, self.latent_size).to(self.device)
            target = torch.zeros([self.batch_size, self.__n_classes + 1]).to(self.device)
            # target[:, -2] = 1.0
            samples.append({'name': self.__name, 'latent': noise, 'target': target, 'valid': target[:, -1]})

        return samples

    def __len__(self):
        return 1
>>>>>>> 96034313
<|MERGE_RESOLUTION|>--- conflicted
+++ resolved
@@ -127,8 +127,6 @@
             samples.append(batch)
 
         return samples
-<<<<<<< HEAD
-=======
 
 
 class MixUpSampler(ItemLoader):
@@ -531,6 +529,4 @@
 
         return samples
 
-    def __len__(self):
-        return 1
->>>>>>> 96034313
+    def __len__(self):