--- conflicted
+++ resolved
@@ -200,11 +200,7 @@
 
             self.__cv_folds_idx.append((chosen_l_train, chosen_l_test, chosen_u_train, chosen_u_test))
 
-<<<<<<< HEAD
             self.__ds_chunks.append((filtered_l_train_idx, filtered_l_test_idx,
-=======
-            self.__ds_chunks.append((filtered_l_train_idx,   filtered_l_test_idx,
->>>>>>> 71b14a79
                                      filtered_u_train_idx, filtered_u_test_idx))
 
         self.__folds_iter = iter(self.__ds_chunks)
