--- conflicted
+++ resolved
@@ -44,24 +44,14 @@
     return img, target
 
 
-<<<<<<< HEAD
-def init_mnist_cifar_transforms(n_channels=1, stage='train'):
+def init_mnist_cifar_transforms(n_channels=1):
     if n_channels == 1:
         norm_mean_std = Normalize((0.1307,), (0.3081,))
     elif n_channels == 3:
-        norm_mean_std = Normalize((0.5, 0.5, 0.5), (0.5, 0.5, 0.5))
-    else:
-        raise NotImplementedError('The number of channels is not accepted.')
-=======
-def init_mnist_transforms(n_channels=1):
-    if nc == 1:
-        norm_mean_std = Normalize((0.1307,), (0.3081,))
-    elif nc == 3:
         norm_mean_std = Normalize((0.4914, 0.4822, 0.4465), (0.247, 0.243, 0.261))
     else:
-        raise ValueError("Not support channels of {}".format(nc))
-    
->>>>>>> 52e39517
+        raise ValueError("Not support channels of {}".format(n_channels))
+
     train_trf = Compose([
         wrap2solt,
         slc.Stream([
